FROM ubuntu:22.04

# Prevent interactive prompts during package installation
ENV DEBIAN_FRONTEND=noninteractive
ENV TZ=UTC

# Install basic dependencies
RUN apt-get update && apt-get install -y \
    curl \
    wget \
    git \
    software-properties-common \
    apt-transport-https \
    ca-certificates \
    gnupg \
    lsb-release \
    build-essential \
    && rm -rf /var/lib/apt/lists/*

# Install Python (latest)
RUN add-apt-repository ppa:deadsnakes/ppa -y \
    && apt-get update \
    && apt-get install -y python3.11 python3.11-venv python3.11-dev python3-pip \
    && ln -sf /usr/bin/python3.11 /usr/bin/python \
    && ln -sf /usr/bin/python3.11 /usr/bin/python3 \
    && rm -rf /var/lib/apt/lists/*

# Install pipx
RUN pip3 install --no-cache-dir pipx \
    && pipx ensurepath

# Install Node.js and npm (which includes npx)
RUN curl -fsSL https://deb.nodesource.com/setup_20.x | bash - \
    && apt-get install -y nodejs \
    && rm -rf /var/lib/apt/lists/*

# Install uv and uvx
RUN pip3 install --no-cache-dir uv \
    && pipx install uv \
    && ln -sf $(pipx environment --value PIPX_BIN_DIR)/uv /usr/local/bin/uvx

# Install Docker CLI
RUN curl -fsSL https://download.docker.com/linux/ubuntu/gpg | gpg --dearmor -o /usr/share/keyrings/docker-archive-keyring.gpg \
    && echo "deb [arch=$(dpkg --print-architecture) signed-by=/usr/share/keyrings/docker-archive-keyring.gpg] https://download.docker.com/linux/ubuntu \
    $(lsb_release -cs) stable" | tee /etc/apt/sources.list.d/docker.list > /dev/null \
    && apt-get update \
    && apt-get install -y docker-ce docker-ce-cli containerd.io \
    && rm -rf /var/lib/apt/lists/*

# Set up working directory
WORKDIR /app

# Copy requirements.txt and install dependencies
COPY requirements.txt .
RUN pip3 install --no-cache-dir -r requirements.txt

# Set PATH to include pipx installed binaries
ENV PATH="/root/.local/bin:$PATH"

<<<<<<< HEAD
# Set a default command
CMD ["/bin/bash"] 
=======
# Copy scripts
COPY scripts/docker-entrypoint.sh /usr/local/bin/
COPY scripts/install-dependencies.sh /usr/local/bin/
RUN chmod +x /usr/local/bin/docker-entrypoint.sh /usr/local/bin/install-dependencies.sh

# Set entrypoint
ENTRYPOINT ["/usr/local/bin/docker-entrypoint.sh"]

# Set a default command
CMD ["/bin/bash"]
>>>>>>> 89eb4332
<|MERGE_RESOLUTION|>--- conflicted
+++ resolved
@@ -1,74 +1,69 @@
-FROM ubuntu:22.04
-
-# Prevent interactive prompts during package installation
-ENV DEBIAN_FRONTEND=noninteractive
-ENV TZ=UTC
-
-# Install basic dependencies
-RUN apt-get update && apt-get install -y \
-    curl \
-    wget \
-    git \
-    software-properties-common \
-    apt-transport-https \
-    ca-certificates \
-    gnupg \
-    lsb-release \
-    build-essential \
-    && rm -rf /var/lib/apt/lists/*
-
-# Install Python (latest)
-RUN add-apt-repository ppa:deadsnakes/ppa -y \
-    && apt-get update \
-    && apt-get install -y python3.11 python3.11-venv python3.11-dev python3-pip \
-    && ln -sf /usr/bin/python3.11 /usr/bin/python \
-    && ln -sf /usr/bin/python3.11 /usr/bin/python3 \
-    && rm -rf /var/lib/apt/lists/*
-
-# Install pipx
-RUN pip3 install --no-cache-dir pipx \
-    && pipx ensurepath
-
-# Install Node.js and npm (which includes npx)
-RUN curl -fsSL https://deb.nodesource.com/setup_20.x | bash - \
-    && apt-get install -y nodejs \
-    && rm -rf /var/lib/apt/lists/*
-
-# Install uv and uvx
-RUN pip3 install --no-cache-dir uv \
-    && pipx install uv \
-    && ln -sf $(pipx environment --value PIPX_BIN_DIR)/uv /usr/local/bin/uvx
-
-# Install Docker CLI
-RUN curl -fsSL https://download.docker.com/linux/ubuntu/gpg | gpg --dearmor -o /usr/share/keyrings/docker-archive-keyring.gpg \
-    && echo "deb [arch=$(dpkg --print-architecture) signed-by=/usr/share/keyrings/docker-archive-keyring.gpg] https://download.docker.com/linux/ubuntu \
-    $(lsb_release -cs) stable" | tee /etc/apt/sources.list.d/docker.list > /dev/null \
-    && apt-get update \
-    && apt-get install -y docker-ce docker-ce-cli containerd.io \
-    && rm -rf /var/lib/apt/lists/*
-
-# Set up working directory
-WORKDIR /app
-
-# Copy requirements.txt and install dependencies
-COPY requirements.txt .
-RUN pip3 install --no-cache-dir -r requirements.txt
-
-# Set PATH to include pipx installed binaries
-ENV PATH="/root/.local/bin:$PATH"
-
-<<<<<<< HEAD
-# Set a default command
-CMD ["/bin/bash"] 
-=======
-# Copy scripts
-COPY scripts/docker-entrypoint.sh /usr/local/bin/
-COPY scripts/install-dependencies.sh /usr/local/bin/
-RUN chmod +x /usr/local/bin/docker-entrypoint.sh /usr/local/bin/install-dependencies.sh
-
-# Set entrypoint
-ENTRYPOINT ["/usr/local/bin/docker-entrypoint.sh"]
-
-# Set a default command
-CMD ["/bin/bash"]
->>>>>>> 89eb4332
+FROM ubuntu:22.04
+
+# Prevent interactive prompts during package installation
+ENV DEBIAN_FRONTEND=noninteractive
+ENV TZ=UTC
+
+# Install basic dependencies
+RUN apt-get update && apt-get install -y \
+    curl \
+    wget \
+    git \
+    software-properties-common \
+    apt-transport-https \
+    ca-certificates \
+    gnupg \
+    lsb-release \
+    build-essential \
+    && rm -rf /var/lib/apt/lists/*
+
+# Install Python (latest)
+RUN add-apt-repository ppa:deadsnakes/ppa -y \
+    && apt-get update \
+    && apt-get install -y python3.11 python3.11-venv python3.11-dev python3-pip \
+    && ln -sf /usr/bin/python3.11 /usr/bin/python \
+    && ln -sf /usr/bin/python3.11 /usr/bin/python3 \
+    && rm -rf /var/lib/apt/lists/*
+
+# Install pipx
+RUN pip3 install --no-cache-dir pipx \
+    && pipx ensurepath
+
+# Install Node.js and npm (which includes npx)
+RUN curl -fsSL https://deb.nodesource.com/setup_20.x | bash - \
+    && apt-get install -y nodejs \
+    && rm -rf /var/lib/apt/lists/*
+
+# Install uv and uvx
+RUN pip3 install --no-cache-dir uv \
+    && pipx install uv \
+    && ln -sf $(pipx environment --value PIPX_BIN_DIR)/uv /usr/local/bin/uvx
+
+# Install Docker CLI
+RUN curl -fsSL https://download.docker.com/linux/ubuntu/gpg | gpg --dearmor -o /usr/share/keyrings/docker-archive-keyring.gpg \
+    && echo "deb [arch=$(dpkg --print-architecture) signed-by=/usr/share/keyrings/docker-archive-keyring.gpg] https://download.docker.com/linux/ubuntu \
+    $(lsb_release -cs) stable" | tee /etc/apt/sources.list.d/docker.list > /dev/null \
+    && apt-get update \
+    && apt-get install -y docker-ce docker-ce-cli containerd.io \
+    && rm -rf /var/lib/apt/lists/*
+
+# Set up working directory
+WORKDIR /app
+
+# Copy requirements.txt and install dependencies
+COPY requirements.txt .
+RUN pip3 install --no-cache-dir -r requirements.txt
+
+# Set PATH to include pipx installed binaries
+ENV PATH="/root/.local/bin:$PATH"
+
+# Copy scripts
+COPY scripts/docker-entrypoint.sh /usr/local/bin/
+COPY scripts/install-dependencies.sh /usr/local/bin/
+RUN chmod +x /usr/local/bin/docker-entrypoint.sh /usr/local/bin/install-dependencies.sh
+
+# Set entrypoint
+ENTRYPOINT ["/usr/local/bin/docker-entrypoint.sh"]
+
+# Set a default command
+CMD ["/bin/bash"]
from pydantic_ai import Agent
from pydantic_ai.models.openai import OpenAIModel
from pydantic_ai.mcp import MCPServerStdio
from pydantic_ai.providers.openai import OpenAIProvider
from dotenv import load_dotenv
import asyncio
import os


load_dotenv(override=True)

servers = [
    MCPServerStdio('npx', ['-y', '@pydantic/mcp-run-python', 'stdio']),
<<<<<<< HEAD
=======
    MCPServerStdio('npx', [
              "-y",
              "@modelcontextprotocol/server-filesystem",
              "/app"
            ]),
>>>>>>> 89eb4332
]

model = OpenAIModel('gpt-4o', provider=OpenAIProvider(api_key=os.getenv('OPENAI_API_KEY')))

agent = Agent(
    model=model,
<<<<<<< HEAD
    system_prompt="You are an assistant. You can use a tool to run python.",
=======
    system_prompt="You are an assistant. You can use a tool to run python and u can access folder on the computer.",
>>>>>>> 89eb4332
    mcp_servers=servers
)

async def main():
    print("=== Python Assistant Chat ===")
    print("The assistant can write and run python code")
    print("Type 'exit', 'quit', or 'bye' to end the conversation")
    print("===============================")

    # List to store conversation history
    conversation_history = []

    async with agent.run_mcp_servers():
        while True:
            user_input = input("\n[You] ")
            
            # Check if user wants to exit
            if user_input.lower() in ['exit', 'quit', 'bye', 'goodbye']:
                print("Goodbye!")
                break

            try:
                result = await agent.run(user_input, message_history=conversation_history)
                print('[Assistant] ', result.data)
                
                # Store the messages from this interaction in the conversation history
                conversation_history = result.all_messages()
            except Exception as e:
                print(f"\nError: {e}")

if __name__ == '__main__':
    asyncio.run(main())    
    <|MERGE_RESOLUTION|>--- conflicted
+++ resolved
@@ -1,65 +1,58 @@
-from pydantic_ai import Agent
-from pydantic_ai.models.openai import OpenAIModel
-from pydantic_ai.mcp import MCPServerStdio
-from pydantic_ai.providers.openai import OpenAIProvider
-from dotenv import load_dotenv
-import asyncio
-import os
-
-
-load_dotenv(override=True)
-
-servers = [
-    MCPServerStdio('npx', ['-y', '@pydantic/mcp-run-python', 'stdio']),
-<<<<<<< HEAD
-=======
-    MCPServerStdio('npx', [
-              "-y",
-              "@modelcontextprotocol/server-filesystem",
-              "/app"
-            ]),
->>>>>>> 89eb4332
-]
-
-model = OpenAIModel('gpt-4o', provider=OpenAIProvider(api_key=os.getenv('OPENAI_API_KEY')))
-
-agent = Agent(
-    model=model,
-<<<<<<< HEAD
-    system_prompt="You are an assistant. You can use a tool to run python.",
-=======
-    system_prompt="You are an assistant. You can use a tool to run python and u can access folder on the computer.",
->>>>>>> 89eb4332
-    mcp_servers=servers
-)
-
-async def main():
-    print("=== Python Assistant Chat ===")
-    print("The assistant can write and run python code")
-    print("Type 'exit', 'quit', or 'bye' to end the conversation")
-    print("===============================")
-
-    # List to store conversation history
-    conversation_history = []
-
-    async with agent.run_mcp_servers():
-        while True:
-            user_input = input("\n[You] ")
-            
-            # Check if user wants to exit
-            if user_input.lower() in ['exit', 'quit', 'bye', 'goodbye']:
-                print("Goodbye!")
-                break
-
-            try:
-                result = await agent.run(user_input, message_history=conversation_history)
-                print('[Assistant] ', result.data)
-                
-                # Store the messages from this interaction in the conversation history
-                conversation_history = result.all_messages()
-            except Exception as e:
-                print(f"\nError: {e}")
-
-if __name__ == '__main__':
-    asyncio.run(main())    
+from pydantic_ai import Agent
+from pydantic_ai.models.openai import OpenAIModel
+from pydantic_ai.mcp import MCPServerStdio
+from pydantic_ai.providers.openai import OpenAIProvider
+from dotenv import load_dotenv
+import asyncio
+import os
+
+
+load_dotenv(override=True)
+
+servers = [
+    MCPServerStdio('npx', ['-y', '@pydantic/mcp-run-python', 'stdio']),
+    MCPServerStdio('npx', [
+              "-y",
+              "@modelcontextprotocol/server-filesystem",
+              "/app"
+            ]),
+]
+
+model = OpenAIModel('gpt-4o', provider=OpenAIProvider(api_key=os.getenv('OPENAI_API_KEY')))
+
+agent = Agent(
+    model=model,
+    system_prompt="You are an assistant. You can use a tool to run python and u can access folder on the computer.",
+    mcp_servers=servers
+)
+
+async def main():
+    print("=== Python Assistant Chat ===")
+    print("The assistant can write and run python code")
+    print("Type 'exit', 'quit', or 'bye' to end the conversation")
+    print("===============================")
+
+    # List to store conversation history
+    conversation_history = []
+
+    async with agent.run_mcp_servers():
+        while True:
+            user_input = input("\n[You] ")
+            
+            # Check if user wants to exit
+            if user_input.lower() in ['exit', 'quit', 'bye', 'goodbye']:
+                print("Goodbye!")
+                break
+
+            try:
+                result = await agent.run(user_input, message_history=conversation_history)
+                print('[Assistant] ', result.data)
+                
+                # Store the messages from this interaction in the conversation history
+                conversation_history = result.all_messages()
+            except Exception as e:
+                print(f"\nError: {e}")
+
+if __name__ == '__main__':
+    asyncio.run(main())    
     
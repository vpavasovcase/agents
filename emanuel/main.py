--- conflicted
+++ resolved
@@ -1,5 +1,4 @@
 #!/usr/bin/env python3
-<<<<<<< HEAD
 """
 Loan‑Agreement Automation CLI
 ─────────────────────────────
@@ -28,48 +27,9 @@
 import logfire
 from pydantic import BaseModel
 from pydantic_ai import Agent
-=======
-"""loan_cli.py — Pydantic‑AI style with OCR, caching, num2words and smarter token handling
-
-Refactor highlights (May 2025)
-─────────────────────────────
-* **TOKEN_RE** now matches square‑bracket placeholders **and** “=ALL_CAPS” tokens.
-* OCR: 300 DPI grayscale images, lang="hrv+eng"; parallelised & cached under `.cache/`.
-* **Regex fast‑path** harvests obvious values before LLM search.
-* **num2words** auto‑spells amounts whenever template token contains “slovima”.
-* Conditional paragraph cleanup: any leftover token triggers deletion.
-* Single‑file, fully typed, Pydantic‑AI idiomatic.
-"""
-
-from __future__ import annotations
-
-import asyncio
-import concurrent.futures
-import hashlib
-import io
-import os
-import re
-from dataclasses import dataclass, field
-
-from decimal import Decimal
-from pathlib import Path
-from typing import Dict, List, Pattern
-
-from dotenv import load_dotenv
-import logfire
-from num2words import num2words
-from PIL import Image as PIL_Image
-import fitz  # PyMuPDF
-import pytesseract
-from pdf2image import convert_from_path
-from pydantic import BaseModel, Field
-from pydantic_ai import Agent, BinaryContent
-from pydantic_ai.mcp import MCPServerStdio
->>>>>>> 3390bbb0
 from pydantic_ai.models.groq import GroqModel
 from pydantic_ai.models.openai import OpenAIModel
 from pydantic_ai.providers.groq import GroqProvider
-<<<<<<< HEAD
 from pydantic_ai.mcp import MCPServerStdio
 from pydantic_ai.usage import Usage, UsageLimits
 
@@ -102,68 +62,11 @@
 # ─── Pydantic schemas ---------------------------------------------------------
 class RequiredFields(BaseModel):
     required_fields: List[str]
-=======
-from pydantic_ai.providers.openai import OpenAIProvider
-from pydantic_ai.usage import Usage, UsageLimits
-
-# ── init env & logging ────────────────────────────────────────────────────
-load_dotenv()
-logfire.configure()
-logfire.instrument_pydantic()
-Agent.instrument_all()
-
-# ── paths ─────────────────────────────────────────────────────────────────
-ROOT_DIR = Path("emanuel/docs").resolve()
-TEMPLATE_DOCX = ROOT_DIR / "template.docx"
-TEMPLATE_PDF = ROOT_DIR / "template.pdf"
-CACHE_DIR = ROOT_DIR.parent / ".cache"
-CACHE_DIR.mkdir(exist_ok=True)
-
-# ── placeholder regex ─────────────────────────────────────────────────────
-TOKEN_RE: Pattern[str] = re.compile(r"\[[^\]]+?\]|=[A-Z_]+")
-
-# ── OCR helpers ───────────────────────────────────────────────────────────
-
-def ocr_pdf(path: Path) -> str:
-    """Return text from any PDF (scanned or searchable)."""
-    parts: List[str] = []
-    try:
-        for img in convert_from_path(path, dpi=300, grayscale=True):
-            parts.append(pytesseract.image_to_string(img, lang="hrv+eng"))
-        return "\n".join(parts)
-    except Exception as exc:
-        print(f"[warn] pdf2image failed for {path.name}: {exc}")
-    pdf = fitz.open(path.as_posix())
-    for page in pdf:
-        img_bytes = page.get_pixmap().tobytes()
-        img = PIL_Image.open(io.BytesIO(img_bytes))
-        parts.append(pytesseract.image_to_string(img, lang="hrv+eng"))
-    pdf.close()
-    return "\n".join(parts)
-
-
-def cached_ocr(path: Path) -> str:
-    """Cache OCR output by SHA‑256 of the file bytes."""
-    h = hashlib.sha256(path.read_bytes()).hexdigest()
-    cache_file = CACHE_DIR / f"{h}.txt"
-    if cache_file.exists():
-        return cache_file.read_text(encoding="utf-8")
-    txt = ocr_pdf(path)
-    cache_file.write_text(txt, encoding="utf-8")
-    return txt
-
-# ── pydantic schemas ──────────────────────────────────────────────────────
-
-class RequiredFields(BaseModel):
-    required_fields: List[str] = Field(..., description="Template placeholders to fill")
-
->>>>>>> 3390bbb0
 
 class SearchOutput(BaseModel):
     found_data: Dict[str, str]
     missing_data: List[str]
 
-<<<<<<< HEAD
 # ─── LLM Agents ---------------------------------------------------------------
 analysis_agent = Agent[None, RequiredFields](
     model=llm_model,
@@ -308,176 +211,4 @@
             await fill_agent(word_server, dest, found)
 
             # 6) Validate
-                        leftovers = await final_agent(word_server, dest)
-=======
-# ── LLM models ────────────────────────────────────────────────────────────
-
-groq_model = GroqModel(
-    "meta-llama/llama-4-maverick-17b-128e-instruct",
-    provider=GroqProvider(api_key=os.getenv("GROQ_API_KEY", "")),
-)
-vision_model = OpenAIModel(
-    "gpt-4o-mini",
-    provider=OpenAIProvider(api_key=os.getenv("OPENAI_API_KEY", ""))
-)
-
-# ── MCP servers ───────────────────────────────────────────────────────────
-FILESYSTEM_SERVER = MCPServerStdio(
-    "npx", ["-y", "@modelcontextprotocol/server-filesystem", ROOT_DIR.as_posix()]
-)
-WORD_SERVER = MCPServerStdio(
-    "uvx", ["--from", "office-word-mcp-server", "word_mcp_server"]
-)
-MCP_SERVERS = [FILESYSTEM_SERVER, WORD_SERVER]
-
-# ── agents ────────────────────────────────────────────────────────────────
-analysis_agent = Agent[None, RequiredFields](
-    model=vision_model,
-    output_type=RequiredFields,
-    system_prompt=(
-        "You are the Analysis Agent. Examine the Word template and the annotated PDF; "
-        "return JSON {\"required_fields\": [...]} listing each placeholder token to fill."
-    ),
-)
-
-search_agent = Agent[None, SearchOutput](
-    model=groq_model,
-    output_type=SearchOutput,
-    system_prompt=(
-        "You are the Search Agent. Provided REQUIRED and TEXT, return {found_data, missing_data}."
-    ),
-)
-
-# ── orchestration ─────────────────────────────────────────────────────────
-@dataclass
-class LoanAutomation:
-    usage: Usage = field(default_factory=Usage)
-    limits: UsageLimits = field(default_factory=lambda: UsageLimits(request_limit=25))
-
-    async def read_sources(self, credit: str) -> str:
-        src_dir = ROOT_DIR / "sources" / credit
-        if not src_dir.exists():
-            print(f"[error] No source directory {src_dir}")
-            return ""
-        pdfs = [fp for fp in src_dir.iterdir() if fp.suffix.lower() == ".pdf"]
-        txts = [fp for fp in src_dir.iterdir() if fp.suffix.lower() == ".txt"]
-        loop = asyncio.get_running_loop()
-        with concurrent.futures.ThreadPoolExecutor() as pool:
-            pdf_texts = await asyncio.gather(*(loop.run_in_executor(pool, cached_ocr, fp) for fp in pdfs))
-        txt_parts = [fp.read_text(encoding="utf-8") for fp in txts]
-        combined = "\n".join(pdf_texts + txt_parts)
-        logfire.info("read_sources", chars=len(combined))
-        return combined
-
-    async def analyse_template(self) -> List[str]:
-        messages = [
-            "Identify placeholders needing data:",
-            BinaryContent(TEMPLATE_DOCX.read_bytes(),
-                          "application/vnd.openxmlformats-officedocument.wordprocessingml.document"),
-            BinaryContent(TEMPLATE_PDF.read_bytes(), "application/pdf"),
-        ]
-        result = await analysis_agent.run(messages, usage=self.usage, usage_limits=self.limits)
-        return result.output.required_fields
-
-    # quick deterministic regex pass
-    PATTERNS = {
-        "BROJ_KREDITA": re.compile(r"Broj kredita:\s*(\d+)", re.I),
-        "IZNOS_KREDITA": re.compile(r"Iznos kredita[^:\n]*?:\s*([0-9.,]+)", re.I),
-        "VALUTA": re.compile(r"Valuta kredita:?\s*([A-Z]{3})", re.I),
-        "EKS": re.compile(r"Efektivna\\s+kamatna\\s+stopa:?\\s*([0-9.,]+)\\s*%", re.I),
-    }
-
-    def regex_extract(self, text: str) -> Dict[str, str]:
-        out: Dict[str, str] = {}
-        for key, pattern in self.PATTERNS.items():
-            if m := pattern.search(text):
-                out[key] = m.group(1).strip()
-        return out
-
-    async def search_fields(self, required: List[str], text: str) -> SearchOutput:
-        prelim = self.regex_extract(text)
-        missing_req = [r for r in required if r not in prelim]
-        prompt = f"KNOWN: {prelim}\nREQUIRED: {missing_req}\nTEXT:\n{text}"
-        result = await search_agent.run(prompt, usage=self.usage, usage_limits=self.limits)
-        # merge deterministic & LLM finds
-        found = {**prelim, **result.output.found_data}
-        missing = [k for k in required if k not in found]
-        return SearchOutput(found_data=found, missing_data=missing)
-
-    # spelling helper
-    def maybe_spell(self, token: str, value: str) -> str:
-        if "slovima" in token.lower():
-            # normalise separators for Decimal
-            num_str = value.replace(".", "").replace(",", ".")
-            try:
-                return num2words(Decimal(num_str), lang="hr")
-            except Exception:
-                pass
-        return value
-
-    async def fill_template(self, dest: Path, data: Dict[str, str]) -> None:
-        word = WORD_SERVER
-        await word.call_tool("copy_document", {
-            "source_filename": TEMPLATE_DOCX.as_posix(),
-            "destination_filename": dest.as_posix(),
-        })
-        content = await word.call_tool("get_document_text", {"filename": dest.as_posix()})
-        for token in TOKEN_RE.findall(content):
-            key = token.lstrip("=[").rstrip("]")
-            if key in data:
-                repl = self.maybe_spell(token, data[key])
-                await word.call_tool("search_and_replace", {
-                    "filename": dest.as_posix(),
-                    "find_text": token,
-                    "replace_text": str(repl),
-                })
-        # remove any paragraph still containing tokens
-        content_after = await word.call_tool("get_document_text", {"filename": dest.as_posix()})
-        for leftover in TOKEN_RE.findall(content_after):
-            await word.call_tool("delete_paragraph_containing", {
-                "filename": dest.as_posix(),
-                "text": leftover,
-            })
-        logfire.info("fill_template", dest=dest.as_posix())
-
-    async def validate(self, path: Path) -> List[str]:
-        word = WORD_SERVER
-        content = await word.call_tool("get_document_text", {"filename": path.as_posix()})
-        return TOKEN_RE.findall(content)
-
-    async def run_credit(self, credit: str) -> None:
-        text = await self.read_sources(credit)
-        if not text:
-            return
-        required = await self.analyse_template()
-        search_res = await self.search_fields(required, text)
-        found, missing = search_res.found_data, search_res.missing_data
-        for field in missing:
-            ans = input(f"Enter value for '{field}': ").strip()
-            if ans:
-                found[field] = ans
-        still_missing = [k for k in required if k not in found]
-        if still_missing:
-            print("[error] Still missing:", still_missing)
-            return
-        dest = ROOT_DIR / "completed" / f"{credit}.docx"
-        await self.fill_template(dest, found)
-        leftovers = await self.validate(dest)
-        if leftovers:
-            print("❌  Unresolved placeholders after cleanup:", leftovers)
-        else:
-            print("✅  Completed:", dest.as_posix())
-
-    # CLI loop
-    async def cli(self) -> None:
-        async with Agent(model=groq_model, mcp_servers=MCP_SERVERS).run_mcp_servers():
-            while True:
-                credit = input("Credit number (or 'exit'): ").strip()
-                if credit.lower() in {"exit", "quit", ""}:
-                    break
-                await self.run_credit(credit)
-
-# ── entrypoint ────────────────────────────────────────────────────────────
-if __name__ == "__main__":
-    asyncio.run(LoanAutomation().cli())
->>>>>>> 3390bbb0
+                        leftovers = await final_agent(word_server, dest)